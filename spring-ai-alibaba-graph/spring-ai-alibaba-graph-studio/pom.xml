--- conflicted
+++ resolved
@@ -35,8 +35,7 @@
         <dependency>
             <groupId>com.alibaba.cloud.ai</groupId>
             <artifactId>spring-ai-alibaba-graph-core</artifactId>
-<<<<<<< HEAD
-            <version>${revision}</version>
+            <version>${parent.version}</version>        
         </dependency>
 
         <dependency>
@@ -72,9 +71,6 @@
             <groupId>org.junit.jupiter</groupId>
             <artifactId>junit-jupiter</artifactId>
             <scope>test</scope>
-=======
-            <version>${parent.version}</version>
->>>>>>> 8ba8cf7c
         </dependency>
 
         <dependency>
