--- conflicted
+++ resolved
@@ -19,11 +19,7 @@
 export type ChatModelData = {
   name: string;
   model: string;
-<<<<<<< HEAD
-  modelType: 'CHAT' | 'IMAGE';
-=======
   modelType: ModelType;
->>>>>>> 11c37d83
   chatOptions: ChatOptions;
   imageOptions: ImageOptions;
 };
@@ -36,5 +32,5 @@
 
 export enum ModelType {
   CHAT = 'CHAT',
-  IMAGE = 'IMAGE'
+  IMAGE = 'IMAGE',
 }