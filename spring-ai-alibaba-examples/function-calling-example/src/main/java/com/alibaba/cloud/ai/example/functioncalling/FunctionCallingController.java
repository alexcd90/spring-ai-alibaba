/*
 * Licensed to the Apache Software Foundation (ASF) under one or more
 * contributor license agreements.  See the NOTICE file distributed with
 * this work for additional information regarding copyright ownership.
 * The ASF licenses this file to You under the Apache License, Version 2.0
 * (the "License"); you may not use this file except in compliance with
 * the License.  You may obtain a copy of the License at
 *
 *     http://www.apache.org/licenses/LICENSE-2.0
 *
 * Unless required by applicable law or agreed to in writing, software
 * distributed under the License is distributed on an "AS IS" BASIS,
 * WITHOUT WARRANTIES OR CONDITIONS OF ANY KIND, either express or implied.
 * See the License for the specific language governing permissions and
 * limitations under the License.
 */
package com.alibaba.cloud.ai.example.functioncalling;

import com.alibaba.cloud.ai.example.functioncalling.function.MockWeatherService;
import org.springframework.ai.chat.client.ChatClient;
import org.springframework.web.bind.annotation.GetMapping;
import org.springframework.web.bind.annotation.RequestMapping;
import org.springframework.web.bind.annotation.RequestParam;
import org.springframework.web.bind.annotation.RestController;

@RestController
@RequestMapping("/ai/func")
public class FunctionCallingController {

<<<<<<< HEAD
    private final ChatClient chatClient;

    public FunctionCallingController(ChatClient.Builder chatClientBuilder) {
        this.chatClient = chatClientBuilder.build();
    }

    @GetMapping("/weather-service")
    public String weatherService(String subject) {
        return chatClient.prompt()
                .function("getWeather", "根据城市查询天气", new MockWeatherService())
                .user(subject)
                .call()
                .content();
    }

    @GetMapping("/order-detail")
    public String orderDetail() {
        return chatClient.prompt()
                .functions("getOrderFunction")
                .user("帮我查询一下订单, 用户编号为1001, 订单编号为2001")
                .call()
                .content();
    }

    @GetMapping("/getTime")
    public String getTime(String text) {
        return chatClient.prompt()
                .functions("getCityTimeFunction")
                .user(text)
                .call()
                .content();
    }

    @GetMapping("/dingTalk-custom-robot-send")
    public String dingTalkCustomRobotSend(String input) {
        return chatClient.prompt()
                .functions("CustomRobotSendMessageFunction")
                .user(String.format("帮我用自定义机器人发送'%s'", input))
                .call()
                .content();
    }
=======
	private final ChatClient chatClient;

	public FunctionCallingController(ChatClient.Builder chatClientBuilder) {
		this.chatClient = chatClientBuilder.build();
	}

	@GetMapping("/weather-service")
	public String weatherService(String subject) {
		return chatClient.prompt()
			.function("getWeather", "根据城市查询天气", new MockWeatherService())
			.user(subject)
			.call()
			.content();
	}

	@GetMapping("/order-detail")
	public String orderDetail() {
		return chatClient.prompt()
			.functions("getOrderFunction")
			.user("帮我查询一下订单, 用户编号为1001, 订单编号为2001")
			.call()
			.content();
	}
	
	@GetMapping("/baidu-search")
	public String baiduSearch(@RequestParam String query) {
		return chatClient.prompt()
			.functions("baiduSearchService")
			.user(query)
			.call()
			.content();
	}

	@GetMapping("/getTime")
	public String getTime(String text) {
		return chatClient.prompt()
				.functions("getCityTimeFunction")
				.user(text)
				.call()
				.content();
	}
>>>>>>> c5980348

}<|MERGE_RESOLUTION|>--- conflicted
+++ resolved
@@ -27,7 +27,6 @@
 @RequestMapping("/ai/func")
 public class FunctionCallingController {
 
-<<<<<<< HEAD
     private final ChatClient chatClient;
 
     public FunctionCallingController(ChatClient.Builder chatClientBuilder) {
@@ -43,14 +42,23 @@
                 .content();
     }
 
-    @GetMapping("/order-detail")
-    public String orderDetail() {
-        return chatClient.prompt()
-                .functions("getOrderFunction")
-                .user("帮我查询一下订单, 用户编号为1001, 订单编号为2001")
-                .call()
-                .content();
-    }
+	@GetMapping("/order-detail")
+	public String orderDetail() {
+		return chatClient.prompt()
+			.functions("getOrderFunction")
+			.user("帮我查询一下订单, 用户编号为1001, 订单编号为2001")
+			.call()
+			.content();
+	}
+
+	@GetMapping("/baidu-search")
+	public String baiduSearch(@RequestParam String query) {
+		return chatClient.prompt()
+			.functions("baiduSearchService")
+			.user(query)
+			.call()
+			.content();
+	}
 
     @GetMapping("/getTime")
     public String getTime(String text) {
@@ -69,48 +77,5 @@
                 .call()
                 .content();
     }
-=======
-	private final ChatClient chatClient;
-
-	public FunctionCallingController(ChatClient.Builder chatClientBuilder) {
-		this.chatClient = chatClientBuilder.build();
-	}
-
-	@GetMapping("/weather-service")
-	public String weatherService(String subject) {
-		return chatClient.prompt()
-			.function("getWeather", "根据城市查询天气", new MockWeatherService())
-			.user(subject)
-			.call()
-			.content();
-	}
-
-	@GetMapping("/order-detail")
-	public String orderDetail() {
-		return chatClient.prompt()
-			.functions("getOrderFunction")
-			.user("帮我查询一下订单, 用户编号为1001, 订单编号为2001")
-			.call()
-			.content();
-	}
-	
-	@GetMapping("/baidu-search")
-	public String baiduSearch(@RequestParam String query) {
-		return chatClient.prompt()
-			.functions("baiduSearchService")
-			.user(query)
-			.call()
-			.content();
-	}
-
-	@GetMapping("/getTime")
-	public String getTime(String text) {
-		return chatClient.prompt()
-				.functions("getCityTimeFunction")
-				.user(text)
-				.call()
-				.content();
-	}
->>>>>>> c5980348
 
 }